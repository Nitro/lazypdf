--- conflicted
+++ resolved
@@ -22,11 +22,7 @@
 void lock_mutex(void *locks, int lock_no);
 void unlock_mutex(void *locks, int lock_no);
 fz_locks_context *new_locks();
-<<<<<<< HEAD
 void free_locks(fz_locks_context ** locks);
-int get_rotation(fz_context *ctx, fz_page *page);
-=======
-void free_locks(fz_locks_context * locks);
 int get_rotation(fz_context *ctx, fz_page *page);
 fz_buffer *getSVG(fz_context *ctx, char *filename, int pageNum);
 void disposeSVG(fz_context *ctx, fz_buffer *buf);
@@ -48,5 +44,4 @@
 	size_t cap, len;
 	int unused_bits;
 	int shared;
-};
->>>>>>> 138c5800
+};