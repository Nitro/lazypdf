module github.com/nitro/lazypdf/v2

go 1.19

require (
<<<<<<< HEAD
	github.com/stretchr/testify v1.8.3
	gopkg.in/DataDog/dd-trace-go.v1 v1.52.0
=======
	github.com/stretchr/testify v1.8.4
	gopkg.in/DataDog/dd-trace-go.v1 v1.49.1
>>>>>>> 559105a8
)

require (
	github.com/DataDog/appsec-internal-go v1.0.0 // indirect
	github.com/DataDog/datadog-agent/pkg/obfuscate v0.45.0-rc.1 // indirect
	github.com/DataDog/datadog-agent/pkg/remoteconfig/state v0.45.0 // indirect
	github.com/DataDog/datadog-go/v5 v5.1.1 // indirect
	github.com/DataDog/go-libddwaf v1.2.0 // indirect
	github.com/DataDog/go-tuf v0.3.0--fix-localmeta-fork // indirect
	github.com/DataDog/sketches-go v1.3.0 // indirect
	github.com/Microsoft/go-winio v0.5.2 // indirect
	github.com/cespare/xxhash/v2 v2.2.0 // indirect
	github.com/davecgh/go-spew v1.1.1 // indirect
	github.com/dustin/go-humanize v1.0.0 // indirect
	github.com/golang/protobuf v1.5.3 // indirect
	github.com/google/uuid v1.3.0 // indirect
	github.com/outcaste-io/ristretto v0.2.1 // indirect
	github.com/philhofer/fwd v1.1.1 // indirect
	github.com/pkg/errors v0.9.1 // indirect
	github.com/pmezard/go-difflib v1.0.0 // indirect
	github.com/secure-systems-lab/go-securesystemslib v0.6.0 // indirect
	github.com/tinylib/msgp v1.1.6 // indirect
	go.uber.org/atomic v1.10.0 // indirect
	go4.org/intern v0.0.0-20211027215823-ae77deb06f29 // indirect
	go4.org/unsafe/assume-no-moving-gc v0.0.0-20220617031537-928513b29760 // indirect
	golang.org/x/sys v0.8.0 // indirect
	golang.org/x/time v0.3.0 // indirect
	golang.org/x/xerrors v0.0.0-20220907171357-04be3eba64a2 // indirect
	google.golang.org/genproto v0.0.0-20230410155749-daa745c078e1 // indirect
	google.golang.org/grpc v1.54.0 // indirect
	google.golang.org/protobuf v1.30.0 // indirect
	gopkg.in/yaml.v3 v3.0.1 // indirect
	inet.af/netaddr v0.0.0-20220811202034-502d2d690317 // indirect
)<|MERGE_RESOLUTION|>--- conflicted
+++ resolved
@@ -3,13 +3,8 @@
 go 1.19
 
 require (
-<<<<<<< HEAD
-	github.com/stretchr/testify v1.8.3
+	github.com/stretchr/testify v1.8.4
 	gopkg.in/DataDog/dd-trace-go.v1 v1.52.0
-=======
-	github.com/stretchr/testify v1.8.4
-	gopkg.in/DataDog/dd-trace-go.v1 v1.49.1
->>>>>>> 559105a8
 )
 
 require (
